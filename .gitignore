# Byte-compiled / optimized / DLL files
__pycache__/
*.py[cod]
*$py.class

# C extensions
*.so

# Distribution / packaging
.Python
build/
develop-eggs/
dist/
downloads/
eggs/
.eggs/
lib/
lib64/
parts/
sdist/
var/
wheels/
share/python-wheels/
*.egg-info/
.installed.cfg
*.egg
MANIFEST

# PyInstaller
#  Usually these files are written by a python script from a template
#  before PyInstaller builds the exe, so as to inject date/other infos into it.
*.manifest
*.spec

# Installer logs
pip-log.txt
pip-delete-this-directory.txt

# Unit test / coverage reports
htmlcov/
.tox/
.nox/
.coverage
.coverage.*
.cache
nosetests.xml
coverage.xml
*.cover
*.py,cover
.hypothesis/
.pytest_cache/
cover/

# Translations
*.mo
*.pot

# Django stuff:
*.log
local_settings.py
db.sqlite3
db.sqlite3-journal

# Flask stuff:
instance/
.webassets-cache

# Scrapy stuff:
.scrapy

# Sphinx documentation
docs/_build/

# PyBuilder
.pybuilder/
target/

# Jupyter Notebook
.ipynb_checkpoints

# IPython
profile_default/
ipython_config.py

# pyenv
#   For a library or package, you might want to ignore these files since the code is
#   intended to run in multiple environments; otherwise, check them in:
# .python-version

# pipenv
#   According to pypa/pipenv#598, it is recommended to include Pipfile.lock in version control.
#   However, in case of collaboration, if having platform-specific dependencies or dependencies
#   having no cross-platform support, pipenv may install dependencies that don't work, or not
#   install all needed dependencies.
#Pipfile.lock

# poetry
#   Similar to Pipfile.lock, it is generally recommended to include poetry.lock in version control.
#   This is especially recommended for binary packages to ensure reproducibility, and is more
#   commonly ignored for libraries.
#   https://python-poetry.org/docs/basic-usage/#commit-your-poetrylock-file-to-version-control
#poetry.lock

# pdm
#   Similar to Pipfile.lock, it is generally recommended to include pdm.lock in version control.
#pdm.lock
#   pdm stores project-wide configurations in .pdm.toml, but it is recommended to not include it
#   in version control.
#   https://pdm.fming.dev/latest/usage/project/#working-with-version-control
.pdm.toml
.pdm-python
.pdm-build/

# PEP 582; used by e.g. github.com/David-OConnor/pyflow and github.com/pdm-project/pdm
__pypackages__/

# Celery stuff
celerybeat-schedule
celerybeat.pid

# SageMath parsed files
*.sage.py

# Environments
.env
.venv
env/
venv/
ENV/
env.bak/
venv.bak/

# Spyder project settings
.spyderproject
.spyproject

# Rope project settings
.ropeproject

# mkdocs documentation
/site

# mypy
.mypy_cache/
.dmypy.json
dmypy.json

# Pyre type checker
.pyre/

# pytype static type analyzer
.pytype/

# Cython debug symbols
cython_debug/

# PyCharm
#  JetBrains specific template is maintained in a separate JetBrains.gitignore that can
#  be found at https://github.com/github/gitignore/blob/main/Global/JetBrains.gitignore
#  and can be added to the global gitignore or merged into this file.  For a more nuclear
#  option (not recommended) you can uncomment the following to ignore the entire idea folder.
#.idea/
<<<<<<< HEAD
**/.DS_Store
=======

/logs
/dify-marketplace-backend
/.scripts
>>>>>>> 9584314b
<|MERGE_RESOLUTION|>--- conflicted
+++ resolved
@@ -160,11 +160,10 @@
 #  and can be added to the global gitignore or merged into this file.  For a more nuclear
 #  option (not recommended) you can uncomment the following to ignore the entire idea folder.
 #.idea/
-<<<<<<< HEAD
+
 **/.DS_Store
-=======
+
 
 /logs
 /dify-marketplace-backend
 /.scripts
->>>>>>> 9584314b
